--- conflicted
+++ resolved
@@ -18,24 +18,17 @@
     <properties>
         <sentinel.version>1.3.0-GA</sentinel.version>
         <oss.version>3.1.0</oss.version>
-<<<<<<< HEAD
-        <nacos.version>0.2.2-SNAPSHOT</nacos.version>
-=======
         <nacos.version>0.3.0</nacos.version>
         <acm.version>1.0.8</acm.version>
         <ans.version>0.1.1</ans.version>
         <aliyun.sdk.version>4.0.1</aliyun.sdk.version>
         <alicloud.context.version>1.0.0</alicloud.context.version>
         <aliyun.sdk.edas.version>2.16.0</aliyun.sdk.edas.version>
->>>>>>> 2da80bb6
     </properties>
 
     <dependencyManagement>
         <dependencies>
-<<<<<<< HEAD
-
-            <!-- Nacos -->
-=======
+
             <!-- Alibaba -->
             <dependency>
                 <groupId>com.alibaba.cloud</groupId>
@@ -68,7 +61,7 @@
                 <artifactId>acm-sdk</artifactId>
                 <version>${acm.version}</version>
             </dependency>
->>>>>>> 2da80bb6
+
             <dependency>
                 <groupId>com.alibaba.nacos</groupId>
                 <artifactId>nacos-client</artifactId>
@@ -214,14 +207,11 @@
                 <version>${project.version}</version>
             </dependency>
 
-<<<<<<< HEAD
-=======
             <dependency>
                 <groupId>org.springframework.cloud</groupId>
                 <artifactId>spring-cloud-starter-alicloud-acm</artifactId>
                 <version>${project.version}</version>
             </dependency>
->>>>>>> 2da80bb6
             <!-- Testing Dependencies -->
 
 
