<?xml version="1.0" encoding="UTF-8"?>
<project xmlns="http://maven.apache.org/POM/4.0.0"
         xmlns:xsi="http://www.w3.org/2001/XMLSchema-instance"
         xsi:schemaLocation="http://maven.apache.org/POM/4.0.0 https://maven.apache.org/xsd/maven-4.0.0.xsd">
    <modelVersion>4.0.0</modelVersion>
    <parent>
        <groupId>org.springframework.cloud</groupId>
        <artifactId>spring-cloud-dependencies-parent</artifactId>
        <version>2.3.1.RELEASE</version>
        <relativePath/>
    </parent>

    <groupId>com.alibaba.cloud</groupId>
    <artifactId>spring-cloud-alibaba-dependencies</artifactId>
    <version>${revision}</version>
    <packaging>pom</packaging>
    <name>Spring Cloud Alibaba Dependencies</name>
    <description>Spring Cloud Alibaba Dependencies</description>

    <properties>
<<<<<<< HEAD
        <revision>2.2.5.RC2</revision>
        <sentinel.version>1.8.1</sentinel.version>
=======
        <revision>2.2.6-SNAPSHOT</revision>
        <sentinel.version>1.8.0</sentinel.version>
>>>>>>> 02205e7d
        <seata.version>1.3.0</seata.version>
        <nacos.client.version>1.4.1</nacos.client.version>
        <nacos.config.version>0.8.0</nacos.config.version>
        <spring.context.support.version>1.0.10</spring.context.support.version>

        <!-- Maven Plugin Versions -->
        <maven-source-plugin.version>2.2.1</maven-source-plugin.version>
        <maven-javadoc-plugin.version>3.1.1</maven-javadoc-plugin.version>
        <maven-gpg-plugin.version>1.6</maven-gpg-plugin.version>
        <flatten-maven-plugin.version>1.1.0</flatten-maven-plugin.version>
    </properties>

    <dependencyManagement>
        <dependencies>

            <!--Nacos-->
            <dependency>
                <groupId>com.alibaba.nacos</groupId>
                <artifactId>nacos-client</artifactId>
                <version>${nacos.client.version}</version>
            </dependency>

            <dependency>
                <groupId>com.alibaba.nacos</groupId>
                <artifactId>nacos-config</artifactId>
                <version>${nacos.config.version}</version>
            </dependency>

            <!-- Sentinel -->
            <dependency>
                <groupId>com.alibaba.csp</groupId>
                <artifactId>sentinel-core</artifactId>
                <version>${sentinel.version}</version>
            </dependency>

            <dependency>
                <groupId>com.alibaba.csp</groupId>
                <artifactId>sentinel-parameter-flow-control</artifactId>
                <version>${sentinel.version}</version>
            </dependency>
            <dependency>
                <groupId>com.alibaba.csp</groupId>
                <artifactId>sentinel-datasource-extension</artifactId>
                <version>${sentinel.version}</version>
            </dependency>

            <dependency>
                <groupId>com.alibaba.csp</groupId>
                <artifactId>sentinel-datasource-apollo</artifactId>
                <version>${sentinel.version}</version>
            </dependency>

            <dependency>
                <groupId>com.alibaba.csp</groupId>
                <artifactId>sentinel-datasource-zookeeper</artifactId>
                <version>${sentinel.version}</version>
            </dependency>

            <dependency>
                <groupId>com.alibaba.csp</groupId>
                <artifactId>sentinel-datasource-nacos</artifactId>
                <version>${sentinel.version}</version>
            </dependency>

            <dependency>
                <groupId>com.alibaba.csp</groupId>
                <artifactId>sentinel-datasource-redis</artifactId>
                <version>${sentinel.version}</version>
            </dependency>

            <dependency>
                <groupId>com.alibaba.csp</groupId>
                <artifactId>sentinel-datasource-consul</artifactId>
                <version>${sentinel.version}</version>
            </dependency>

            <dependency>
                <groupId>com.alibaba.csp</groupId>
                <artifactId>sentinel-web-servlet</artifactId>
                <version>${sentinel.version}</version>
            </dependency>

            <dependency>
                <groupId>com.alibaba.csp</groupId>
                <artifactId>sentinel-zuul-adapter</artifactId>
                <version>${sentinel.version}</version>
            </dependency>
            <dependency>
                <groupId>com.alibaba.csp</groupId>
                <artifactId>sentinel-spring-cloud-gateway-adapter</artifactId>
                <version>${sentinel.version}</version>
            </dependency>

            <dependency>
                <groupId>com.alibaba.csp</groupId>
                <artifactId>sentinel-transport-simple-http</artifactId>
                <version>${sentinel.version}</version>
            </dependency>

            <dependency>
                <groupId>com.alibaba.csp</groupId>
                <artifactId>sentinel-annotation-aspectj</artifactId>
                <version>${sentinel.version}</version>
            </dependency>

            <dependency>
                <groupId>com.alibaba.csp</groupId>
                <artifactId>sentinel-dubbo-adapter</artifactId>
                <version>${sentinel.version}</version>
            </dependency>

            <dependency>
                <groupId>com.alibaba.csp</groupId>
                <artifactId>sentinel-apache-dubbo-adapter</artifactId>
                <version>${sentinel.version}</version>
            </dependency>

            <dependency>
                <groupId>com.alibaba.csp</groupId>
                <artifactId>sentinel-reactor-adapter</artifactId>
                <version>${sentinel.version}</version>
            </dependency>

            <dependency>
                <groupId>com.alibaba.csp</groupId>
                <artifactId>sentinel-cluster-server-default</artifactId>
                <version>${sentinel.version}</version>
            </dependency>

            <dependency>
                <groupId>com.alibaba.csp</groupId>
                <artifactId>sentinel-cluster-client-default</artifactId>
                <version>${sentinel.version}</version>
            </dependency>

            <dependency>
                <groupId>com.alibaba.csp</groupId>
                <artifactId>sentinel-spring-webflux-adapter</artifactId>
                <version>${sentinel.version}</version>
            </dependency>
            <dependency>
                <groupId>com.alibaba.csp</groupId>
                <artifactId>sentinel-api-gateway-adapter-common</artifactId>
                <version>${sentinel.version}</version>
            </dependency>

            <dependency>
                <groupId>com.alibaba.csp</groupId>
                <artifactId>sentinel-spring-webmvc-adapter</artifactId>
                <version>${sentinel.version}</version>
            </dependency>

            <!--Alibaba Seata-->
            <dependency>
                <groupId>io.seata</groupId>
                <artifactId>seata-spring-boot-starter</artifactId>
                <version>${seata.version}</version>
            </dependency>

            <!-- Own dependencies  -->
            <dependency>
                <groupId>com.alibaba.cloud</groupId>
                <artifactId>spring-cloud-alibaba-sentinel-datasource</artifactId>
                <version>${revision}</version>
            </dependency>
            <dependency>
                <groupId>com.alibaba.cloud</groupId>
                <artifactId>spring-cloud-alibaba-sentinel-gateway</artifactId>
                <version>${revision}</version>
            </dependency>

            <!-- Own dependencies - Starters -->
            <dependency>
                <groupId>com.alibaba.cloud</groupId>
                <artifactId>spring-cloud-starter-alibaba-sentinel</artifactId>
                <version>${revision}</version>
            </dependency>

            <dependency>
                <groupId>com.alibaba.cloud</groupId>
                <artifactId>spring-cloud-circuitbreaker-sentinel</artifactId>
                <version>${revision}</version>
            </dependency>

            <dependency>
                <groupId>com.alibaba.cloud</groupId>
                <artifactId>spring-cloud-starter-alibaba-seata</artifactId>
                <version>${revision}</version>
            </dependency>

            <dependency>
                <groupId>com.alibaba.cloud</groupId>
                <artifactId>spring-cloud-starter-alibaba-nacos-discovery</artifactId>
                <version>${revision}</version>
            </dependency>

            <dependency>
                <groupId>com.alibaba.cloud</groupId>
                <artifactId>spring-cloud-starter-alibaba-nacos-config</artifactId>
                <version>${revision}</version>
            </dependency>
            <dependency>
                <groupId>com.alibaba.cloud</groupId>
                <artifactId>spring-cloud-starter-alibaba-nacos-config-server</artifactId>
                <version>${revision}</version>
            </dependency>

            <dependency>
                <groupId>com.alibaba.cloud</groupId>
                <artifactId>spring-cloud-starter-stream-rocketmq</artifactId>
                <version>${revision}</version>
            </dependency>

            <dependency>
                <groupId>com.alibaba.cloud</groupId>
                <artifactId>spring-cloud-starter-bus-rocketmq</artifactId>
                <version>${revision}</version>
            </dependency>

            <dependency>
                <groupId>com.alibaba.cloud</groupId>
                <artifactId>spring-cloud-starter-alibaba-sidecar</artifactId>
                <version>${revision}</version>
            </dependency>

            <dependency>
                <groupId>com.alibaba.cloud</groupId>
                <artifactId>spring-cloud-alibaba-commons</artifactId>
                <version>${revision}</version>
            </dependency>

            <!-- Dubbo -->
            <dependency>
                <groupId>com.alibaba.cloud</groupId>
                <artifactId>spring-cloud-starter-dubbo</artifactId>
                <version>${revision}</version>
            </dependency>

            <dependency>
                <groupId>com.alibaba.spring</groupId>
                <artifactId>spring-context-support</artifactId>
                <version>${spring.context.support.version}</version>
            </dependency>

            <!-- Testing Dependencies -->

        </dependencies>
    </dependencyManagement>

    <profiles>
        <profile>
            <id>release</id>
            <build>
                <plugins>
                    <plugin>
                        <groupId>org.apache.maven.plugins</groupId>
                        <artifactId>maven-source-plugin</artifactId>
                        <version>${maven-source-plugin.version}</version>
                        <executions>
                            <execution>
                                <phase>package</phase>
                                <goals>
                                    <goal>jar-no-fork</goal>
                                </goals>
                            </execution>
                        </executions>
                    </plugin>
                    <plugin>
                        <groupId>org.apache.maven.plugins</groupId>
                        <artifactId>maven-javadoc-plugin</artifactId>
                        <version>${maven-javadoc-plugin.version}</version>
                        <executions>
                            <execution>
                                <phase>package</phase>
                                <goals>
                                    <goal>jar</goal>
                                </goals>
                            </execution>
                        </executions>
                    </plugin>

                    <plugin>
                        <groupId>org.apache.maven.plugins</groupId>
                        <artifactId>maven-gpg-plugin</artifactId>
                        <version>${maven-gpg-plugin.version}</version>
                        <executions>
                            <execution>
                                <phase>verify</phase>
                                <goals>
                                    <goal>sign</goal>
                                </goals>
                            </execution>
                        </executions>
                    </plugin>

                    <plugin>
                        <groupId>org.codehaus.mojo</groupId>
                        <artifactId>flatten-maven-plugin</artifactId>
                        <version>${flatten-maven-plugin.version}</version>
                        <configuration>
                            <updatePomFile>true</updatePomFile>
                            <flattenMode>resolveCiFriendliesOnly</flattenMode>
                        </configuration>
                        <executions>
                            <execution>
                                <id>flatten</id>
                                <phase>process-resources</phase>
                                <goals>
                                    <goal>flatten</goal>
                                </goals>
                            </execution>
                            <execution>
                                <id>flatten.clean</id>
                                <phase>clean</phase>
                                <goals>
                                    <goal>clean</goal>
                                </goals>
                            </execution>
                        </executions>
                    </plugin>
                </plugins>
            </build>

            <distributionManagement>
                <snapshotRepository>
                    <id>sonatype-nexus-snapshots</id>
                    <name>Sonatype Nexus Snapshots</name>
                    <url>https://oss.sonatype.org/content/repositories/snapshots/</url>
                </snapshotRepository>
                <repository>
                    <id>sonatype-nexus-staging</id>
                    <name>Nexus Release Repository</name>
                    <url>https://oss.sonatype.org/service/local/staging/deploy/maven2/</url>
                </repository>
            </distributionManagement>
        </profile>

    </profiles>
</project><|MERGE_RESOLUTION|>--- conflicted
+++ resolved
@@ -18,13 +18,8 @@
     <description>Spring Cloud Alibaba Dependencies</description>
 
     <properties>
-<<<<<<< HEAD
-        <revision>2.2.5.RC2</revision>
+        <revision>2.2.6-SNAPSHOT</revision>
         <sentinel.version>1.8.1</sentinel.version>
-=======
-        <revision>2.2.6-SNAPSHOT</revision>
-        <sentinel.version>1.8.0</sentinel.version>
->>>>>>> 02205e7d
         <seata.version>1.3.0</seata.version>
         <nacos.client.version>1.4.1</nacos.client.version>
         <nacos.config.version>0.8.0</nacos.config.version>
