/*
 * Copyright (C) 2018 the original author or authors.
 *
 * Licensed under the Apache License, Version 2.0 (the "License");
 * you may not use this file except in compliance with the License.
 * You may obtain a copy of the License at
 *
 *      http://www.apache.org/licenses/LICENSE-2.0
 *
 * Unless required by applicable law or agreed to in writing, software
 * distributed under the License is distributed on an "AS IS" BASIS,
 * WITHOUT WARRANTIES OR CONDITIONS OF ANY KIND, either express or implied.
 * See the License for the specific language governing permissions and
 * limitations under the License.
 */

package org.springframework.cloud.stream.binder.rocketmq.config;

import org.springframework.beans.factory.annotation.Autowired;
import org.springframework.boot.autoconfigure.condition.ConditionalOnBean;
import org.springframework.boot.autoconfigure.condition.ConditionalOnClass;
import org.springframework.boot.autoconfigure.condition.ConditionalOnMissingBean;
import org.springframework.boot.context.properties.EnableConfigurationProperties;
import org.springframework.cloud.stream.binder.rocketmq.RocketMQMessageChannelBinder;
import org.springframework.cloud.stream.binder.rocketmq.metrics.InstrumentationManager;
import org.springframework.cloud.stream.binder.rocketmq.metrics.RocketMQBinderMetrics;
import org.springframework.cloud.stream.binder.rocketmq.properties.RocketMQBinderConfigurationProperties;
import org.springframework.cloud.stream.binder.rocketmq.properties.RocketMQExtendedBindingProperties;
import org.springframework.cloud.stream.binder.rocketmq.provisioning.RocketMQTopicProvisioner;
import org.springframework.context.annotation.Bean;
import org.springframework.context.annotation.Configuration;
import org.springframework.context.annotation.Import;

import io.micrometer.core.instrument.MeterRegistry;
import io.micrometer.core.instrument.binder.MeterBinder;

/**
 * @author Timur Valiev
 * @author <a href="mailto:fangjian0423@gmail.com">Jim</a>
 */
@Configuration
@Import(RocketMQBinderHealthIndicatorAutoConfiguration.class)
@EnableConfigurationProperties({ RocketMQBinderConfigurationProperties.class,
		RocketMQExtendedBindingProperties.class })
public class RocketMQBinderAutoConfiguration {

	private final RocketMQExtendedBindingProperties extendedBindingProperties;

	private final RocketMQBinderConfigurationProperties rocketBinderConfigurationProperties;

	@Autowired
	public RocketMQBinderAutoConfiguration(
			RocketMQExtendedBindingProperties extendedBindingProperties,
			RocketMQBinderConfigurationProperties rocketBinderConfigurationProperties) {
		this.extendedBindingProperties = extendedBindingProperties;
		this.rocketBinderConfigurationProperties = rocketBinderConfigurationProperties;
	}

	@Bean
	public RocketMQTopicProvisioner provisioningProvider() {
		return new RocketMQTopicProvisioner();
	}

	@Bean
	public RocketMQMessageChannelBinder rocketMessageChannelBinder(
			RocketMQTopicProvisioner provisioningProvider,
			InstrumentationManager instrumentationManager) {
		RocketMQMessageChannelBinder binder = new RocketMQMessageChannelBinder(
<<<<<<< HEAD
				extendedBindingProperties, provisioningProvider,
=======
				consumersManager, provisioningProvider,
>>>>>>> 92519a7a
				rocketBinderConfigurationProperties, instrumentationManager);
		binder.setExtendedBindingProperties(extendedBindingProperties);
		return binder;
	}

	@Bean
	public InstrumentationManager instrumentationManager() {
		return new InstrumentationManager();
	}

	@Configuration
	@ConditionalOnClass(MeterRegistry.class)
	@ConditionalOnBean(MeterRegistry.class)
	protected class RocketMQBinderMetricsConfiguration {

		@Bean
		@ConditionalOnMissingBean(RocketMQBinderMetrics.class)
		public MeterBinder rocketMqBinderMetrics(
				RocketMQMessageChannelBinder rocketMQMessageChannelBinder,
				RocketMQBinderConfigurationProperties rocketMQBinderConfigurationProperties,
				MeterRegistry meterRegistry) {
			return new RocketMQBinderMetrics(rocketMQMessageChannelBinder,
					rocketMQBinderConfigurationProperties, meterRegistry);
		}

	}

}<|MERGE_RESOLUTION|>--- conflicted
+++ resolved
@@ -66,11 +66,7 @@
 			RocketMQTopicProvisioner provisioningProvider,
 			InstrumentationManager instrumentationManager) {
 		RocketMQMessageChannelBinder binder = new RocketMQMessageChannelBinder(
-<<<<<<< HEAD
-				extendedBindingProperties, provisioningProvider,
-=======
-				consumersManager, provisioningProvider,
->>>>>>> 92519a7a
+                provisioningProvider, extendedBindingProperties,
 				rocketBinderConfigurationProperties, instrumentationManager);
 		binder.setExtendedBindingProperties(extendedBindingProperties);
 		return binder;
