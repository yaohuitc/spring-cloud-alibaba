--- conflicted
+++ resolved
@@ -44,10 +44,7 @@
             <groupId>org.springframework.cloud</groupId>
             <artifactId>spring-cloud-starter-alibaba-sentinel</artifactId>
         </dependency>
-<<<<<<< HEAD
-=======
 
->>>>>>> 39341158
     </dependencies>
 
     <build>
