<?xml version="1.0" encoding="UTF-8"?>
<project xmlns="http://maven.apache.org/POM/4.0.0" xmlns:xsi="http://www.w3.org/2001/XMLSchema-instance"
         xsi:schemaLocation="http://maven.apache.org/POM/4.0.0 https://maven.apache.org/xsd/maven-4.0.0.xsd">

    <parent>
        <groupId>com.alibaba.cloud</groupId>
        <artifactId>spring-cloud-alibaba</artifactId>
        <version>${revision}</version>
        <relativePath>../pom.xml</relativePath>
    </parent>

    <modelVersion>4.0.0</modelVersion>

    <artifactId>spring-cloud-alibaba-examples</artifactId>
    <packaging>pom</packaging>
    <name>Spring Cloud Alibaba Examples</name>
    <description>Example showing how to use features of Spring Cloud Alibaba</description>

    <modules>
        <module>sentinel-example/sentinel-core-example</module>
        <module>sentinel-example/sentinel-openfeign-example</module>
        <module>sentinel-example/sentinel-resttemplate-example</module>
        <module>sentinel-example/sentinel-circuitbreaker-example</module>
        <module>sentinel-example/sentinel-webflux-example</module>
        <module>sentinel-example/sentinel-spring-cloud-gateway-example</module>
        <module>nacos-example/nacos-discovery-example</module>
        <module>nacos-example/nacos-config-example</module>
        <module>nacos-example/nacos-gateway-example</module>
        <module>seata-example/business-service</module>
        <module>seata-example/order-service</module>
        <module>seata-example/storage-service</module>
        <module>seata-example/account-service</module>
        <module>rocketmq-example/rocketmq-comprehensive-example</module>
        <module>rocketmq-example/rocketmq-orderly-consume-example</module>
        <module>rocketmq-example/rocketmq-broadcast-example/rocketmq-broadcast-producer-example</module>
        <module>rocketmq-example/rocketmq-broadcast-example/rocketmq-broadcast-consumer1-example</module>
        <module>rocketmq-example/rocketmq-broadcast-example/rocketmq-broadcast-consumer2-example</module>
        <module>rocketmq-example/rocketmq-delay-consume-example</module>
        <module>rocketmq-example/rocketmq-sql-consume-example</module>
        <module>rocketmq-example/rocketmq-example-common</module>
        <module>rocketmq-example/rocketmq-tx-example</module>
        <module>rocketmq-example/rocketmq-pollable-consume-example</module>
        <module>spring-cloud-bus-rocketmq-example</module>
        <module>spring-cloud-alibaba-sidecar-examples/spring-cloud-alibaba-sidecar-nacos-example</module>
        <module>spring-cloud-alibaba-sidecar-examples/spring-cloud-alibaba-sidecar-consul-example</module>
        <module>integrated-example/integrated-storage</module>
        <module>integrated-example/integrated-account</module>
        <module>integrated-example/integrated-order</module>
        <module>integrated-example/integrated-gateway</module>
        <module>integrated-example/integrated-praise-provider</module>
        <module>integrated-example/integrated-praise-consumer</module>
        <module>integrated-example/integrated-common</module>
<<<<<<< HEAD
        <module>integrated-example/integrated-frontend</module>
        <module>spring-cloud-ai-example</module>
        <module>spring-cloud-scheduling-example</module>
    </modules>
=======
		<module>integrated-example/integrated-frontend</module>
		<module>ai-example/spring-cloud-ai-example</module>
		<module>ai-example/spring-cloud-ai-rag-example</module>
	</modules>
>>>>>>> 43007721


    <build>
        <plugins>
            <plugin>
                <groupId>org.apache.maven.plugins</groupId>
                <artifactId>maven-deploy-plugin</artifactId>
                <version>${maven-deploy-plugin.version}</version>
                <configuration>
                    <skip>true</skip>
                </configuration>
            </plugin>
            <plugin>
                <groupId>org.graalvm.buildtools</groupId>
                <artifactId>native-maven-plugin</artifactId>
                <version>${native-maven-plugin.version}</version>
            </plugin>

            <!--Exclude javadoc jars-->
            <plugin>
                <groupId>org.apache.maven.plugins</groupId>
                <artifactId>maven-javadoc-plugin</artifactId>
                <configuration>
                    <skip>true</skip>
                </configuration>
            </plugin>

            <!--Exclude sources jars-->
            <plugin>
                <groupId>org.apache.maven.plugins</groupId>
                <artifactId>maven-source-plugin</artifactId>
                <configuration>
                    <skipSource>true</skipSource>
                </configuration>
            </plugin>
        </plugins>
    </build>

    <profiles>
        <profile>
            <id>native</id>
            <build>
                <pluginManagement>
                    <plugins>
                        <plugin>
                            <groupId>org.springframework.boot</groupId>
                            <artifactId>spring-boot-maven-plugin</artifactId>
                            <configuration>
                                <jvmArguments>
                                    -agentlib:native-image-agent=config-merge-dir=src/main/resources/META-INF/native-image/
                                </jvmArguments>
                                <image>
                                    <builder>paketobuildpacks/builder:tiny</builder>
                                    <env>
                                        <BP_NATIVE_IMAGE>true</BP_NATIVE_IMAGE>
                                    </env>
                                </image>
                            </configuration>
                            <executions>
                                <execution>
                                    <id>process-aot</id>
                                    <goals>
                                        <goal>process-aot</goal>
                                    </goals>
                                </execution>
                            </executions>
                        </plugin>
                        <plugin>
                            <groupId>org.graalvm.buildtools</groupId>
                            <artifactId>native-maven-plugin</artifactId>
                            <configuration>
                                <classesDirectory>${project.build.outputDirectory}</classesDirectory>
                                <metadataRepository>
                                    <enabled>true</enabled>
                                </metadataRepository>
                                <requiredVersion>22.3</requiredVersion>
                            </configuration>
                            <executions>
                                <execution>
                                    <id>add-reachability-metadata</id>
                                    <goals>
                                        <goal>add-reachability-metadata</goal>
                                    </goals>
                                </execution>
                            </executions>
                        </plugin>
                    </plugins>
                </pluginManagement>
            </build>
        </profile>
    </profiles>

</project><|MERGE_RESOLUTION|>--- conflicted
+++ resolved
@@ -50,17 +50,11 @@
         <module>integrated-example/integrated-praise-provider</module>
         <module>integrated-example/integrated-praise-consumer</module>
         <module>integrated-example/integrated-common</module>
-<<<<<<< HEAD
-        <module>integrated-example/integrated-frontend</module>
-        <module>spring-cloud-ai-example</module>
+		<module>integrated-example/integrated-frontend</module>
+        <module>ai-example/spring-cloud-ai-example</module>
+        <module>ai-example/spring-cloud-ai-rag-example</module>
         <module>spring-cloud-scheduling-example</module>
     </modules>
-=======
-		<module>integrated-example/integrated-frontend</module>
-		<module>ai-example/spring-cloud-ai-example</module>
-		<module>ai-example/spring-cloud-ai-rag-example</module>
-	</modules>
->>>>>>> 43007721
 
 
     <build>
