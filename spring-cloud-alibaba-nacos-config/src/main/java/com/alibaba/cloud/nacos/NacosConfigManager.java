--- conflicted
+++ resolved
@@ -18,58 +18,37 @@
 
 import com.alibaba.nacos.api.NacosFactory;
 import com.alibaba.nacos.api.config.ConfigService;
-<<<<<<< HEAD
+import com.alibaba.nacos.api.exception.NacosException;
+import org.slf4j.Logger;
+import org.slf4j.LoggerFactory;
 import org.springframework.beans.factory.annotation.Autowired;
 
 import java.util.Objects;
-=======
-import com.alibaba.nacos.api.exception.NacosException;
-
-import org.slf4j.Logger;
-import org.slf4j.LoggerFactory;
-import org.springframework.beans.BeansException;
-import org.springframework.context.ApplicationContext;
-import org.springframework.context.ApplicationContextAware;
->>>>>>> 353e8ba1
 
 /**
  * @author <a href="mailto:liaochunyhm@live.com">liaochuntao</a>
  */
-<<<<<<< HEAD
 public class NacosConfigManager {
+
+	private static final Logger log = LoggerFactory.getLogger(NacosConfigManager.class);
+
+	private static ConfigService service = null;
 
 	@Autowired
 	private NacosConfigProperties properties;
 
-	private static ConfigService service = null;
-=======
-public class NacosConfigManager implements ApplicationContextAware {
-	private static final Logger log = LoggerFactory.getLogger(NacosConfigManager.class);
-	private ConfigService configService;
->>>>>>> 353e8ba1
-
 	public ConfigService getConfigService() {
 		if (Objects.isNull(service)) {
-			service = properties.configServiceInstance();
+			try {
+				service = NacosFactory
+						.createConfigService(properties.getConfigServiceProperties());
+				properties.initConfigService(service);
+			}
+			catch (NacosException e) {
+				log.error("create config service error!properties={},e=,", properties, e);
+			}
 		}
 		return service;
 	}
 
-<<<<<<< HEAD
-=======
-	@Override
-	public void setApplicationContext(ApplicationContext applicationContext)
-			throws BeansException {
-		NacosConfigProperties properties = applicationContext
-				.getBean(NacosConfigProperties.class);
-		try {
-			configService = NacosFactory
-					.createConfigService(properties.getConfigServiceProperties());
-			properties.initConfigService(configService);
-		}
-		catch (NacosException e) {
-			log.error("create config service error!properties={},e=,", properties, e);
-		}
-	}
->>>>>>> 353e8ba1
 }