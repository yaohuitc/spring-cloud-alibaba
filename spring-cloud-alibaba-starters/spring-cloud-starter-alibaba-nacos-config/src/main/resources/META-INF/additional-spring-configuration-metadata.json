--- conflicted
+++ resolved
@@ -96,17 +96,16 @@
       "description": "nacos password to authenticate."
     },
     {
-<<<<<<< HEAD
       "name": "spring.cloud.nacos.config.refresh-behavior",
       "type": "com.alibaba.cloud.nacos.refresh.RefreshBehavior",
       "defaultValue": "all_beans",
       "description": "ConfigurationPropertiesBean refresh behavior."
-=======
+    },
+    {
       "name": "spring.cloud.nacos.config.preference",
       "type": "com.alibaba.cloud.nacos.configdata.ConfigPreference",
       "defaultValue": "local",
       "description": "Config preference."
->>>>>>> 48191e2f
     }
   ]
 }